--- conflicted
+++ resolved
@@ -2,7 +2,7 @@
 
 import play.api.Application
 import play.api.i18n.Lang
-import play.api.libs.json.{JsValue, Json}
+import play.api.libs.json.{Writes, JsValue, Json}
 import play.api.templates.JavaScript
 
 /**
@@ -75,7 +75,7 @@
   private val allMessagesCache: String = allMessagesJson.toString()
 
   // Per lang cache of the messages
-  private val messagesCache: Map[String, String] = allMessages.mapValues(map => Json.toJson(map).toString())
+  private val messagesCache: Map[String, String] = allMessages.mapValues(map => formatMap(map))
 
   /**
    * @param lang Language to retrieve messages for
@@ -187,7 +187,7 @@
    * See documentation of the `apply` method for client-side instructions.
    */
   def subset(namespace: Option[String] = None)(keys: String*)(implicit lang: Lang): JavaScript =
-     apply(namespace, Json.toJson(subsetMap(messages, keys: _*)).toString())
+     apply(namespace, formatMap(subsetMap(messages, keys: _*)))
 
   /**
    * Generates a JavaScript function computing all messages for a given keys subset, for all languages.
@@ -204,44 +204,42 @@
    * See documentation of the `all` method for client-side instructions.
    */
   def subsetAll(namespace: Option[String] = None)(keys: String*): JavaScript =
-    all(namespace, Json.toJson(allMessagesUnescaped.mapValues(m => subsetMap(m, keys: _*))).toString())
-
-
-  /**
-<<<<<<< HEAD
+    all(namespace, formatMap(allMessagesUnescaped.mapValues(m => subsetMap(m, keys: _*))))
+
+
+  /**
+   * Generates a JavaScript function computing localized messages filtering keys based on a predicated.
+   *
+   * Example:
+   *
+   * {{{
+   *   jsMessages.filter(Some("window.Messages"))(_.startsWith("error.")
+   * }}}
+   *
+   * See documentation of the `apply` method for client-side instructions.
+   */
+  def filter(namespace: Option[String] = None)(filter: String => Boolean)(implicit lang: Lang): JavaScript =
+    apply(namespace, formatMap(messages.filterKeys(filter)))
+
+  /**
+   * Generates a JavaScript function computing all messages filtering keys based on a predicated.
+   *
+   * Example:
+   *
+   * {{{
+   *   jsMessages.filterAll(Some("window.Messages"))(_.startsWith("error.")
+   * }}}
+   *
+   * See documentation of the `all` method for client-side instructions.
+   */
+  def filterAll(namespace: Option[String] = None)(filter: String => Boolean): JavaScript =
+    all(namespace, formatMap(allMessagesUnescaped.mapValues(_.filterKeys(filter))))
+
+  /**
    * @param namespace Optional namespace that will contain the generated function
    * @param messages Map of (key -> message) to use, as a JSON literal
    * @return a JavaScript function taking a key and eventual arguments and returning a formatted message
    */
-=======
-   * Generates a JavaScript function computing localized messages filtering keys based on a predicated.
-   *
-   * Example:
-   *
-   * {{{
-   *   jsMessages.filter(Some("window.Messages"))(_.startsWith("error.")
-   * }}}
-   *
-   * See documentation of the `apply` method for client-side instructions.
-   */
-  def filter(namespace: Option[String] = None)(filter: String => Boolean)(implicit lang: Lang): JavaScript =
-    apply(namespace, formatMap(messages.filterKeys(filter)))
-
-  /**
-   * Generates a JavaScript function computing all messages filtering keys based on a predicated.
-   *
-   * Example:
-   *
-   * {{{
-   *   jsMessages.filterAll(Some("window.Messages"))(_.startsWith("error.")
-   * }}}
-   *
-   * See documentation of the `all` method for client-side instructions.
-   */
-  def filterAll(namespace: Option[String] = None)(filter: String => Boolean): JavaScript =
-    all(namespace, formatAllMap(allMessagesEscaped.mapValues(_.filterKeys(filter))))
-
->>>>>>> bdac3829
   private def apply(namespace: Option[String], messages: String): JavaScript = {
     JavaScript(s""" #${namespace.map{_ + "="}.getOrElse("")}(function(u){function f(k){
           #var m;
@@ -310,4 +308,6 @@
       message <- values.get(key)
     } yield (key, message)).toMap
 
+  private def formatMap[A : Writes](map: Map[String, A]): String = Json.toJson(map).toString()
+
 }